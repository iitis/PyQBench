--- conflicted
+++ resolved
@@ -3,13 +3,8 @@
 from qiskit.quantum_info import Operator
 from scipy import linalg
 
-<<<<<<< HEAD
-from qbench.fourier import discrimination_probability_upper_bound
-from qbench.fourier._components import FourierComponents
-=======
 from qbench.fourier import (FourierComponents,
                             discrimination_probability_upper_bound)
->>>>>>> 9293de61
 
 SWAP_MATRIX = np.array(
     [
